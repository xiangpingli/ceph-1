// -*- mode:C++; tab-width:8; c-basic-offset:2; indent-tabs-mode:t -*-
// vim: ts=8 sw=2 smarttab

#ifndef CEPH_CLIENT_INODE_H
#define CEPH_CLIENT_INODE_H

#include "include/types.h"
#include "include/xlist.h"

#include "mds/mdstypes.h" // hrm

#include "osdc/ObjectCacher.h"
#include "include/assert.h"

#include "InodeRef.h"

class Client;
struct MetaSession;
class Dentry;
class Dir;
struct SnapRealm;
struct Inode;
class ceph_lock_state_t;
class MetaRequest;
class UserGroups;
class filepath;

struct Cap {
  MetaSession *session;
  Inode *inode;
  xlist<Cap*>::item cap_item;

  uint64_t cap_id;
  unsigned issued;
  unsigned implemented;
  unsigned wanted;   // as known to mds.
  uint64_t seq, issue_seq;
  __u32 mseq;  // migration seq
  __u32 gen;

  Cap() : session(NULL), inode(NULL), cap_item(this), cap_id(0), issued(0),
	       implemented(0), wanted(0), seq(0), issue_seq(0), mseq(0), gen(0) {}

  void dump(Formatter *f) const;
};

struct CapSnap {
  //snapid_t follows;  // map key
  InodeRef in;
  SnapContext context;
  int issued, dirty;

  uint64_t size;
  utime_t ctime, mtime, atime;
  version_t time_warp_seq;
  uint32_t   mode;
  uid_t      uid;
  gid_t      gid;
  map<string,bufferptr> xattrs;
  version_t xattr_version;

  bufferlist inline_data;
  version_t inline_version;

  bool writing, dirty_data;
  uint64_t flush_tid;
  xlist<CapSnap*>::item flushing_item;

  explicit CapSnap(Inode *i)
    : in(i), issued(0), dirty(0),
      size(0), time_warp_seq(0), mode(0), uid(0), gid(0), xattr_version(0),
      inline_version(0), writing(false), dirty_data(false), flush_tid(0),
      flushing_item(this)
  {}

  void dump(Formatter *f) const;
};

// inode flags
#define I_COMPLETE	1
#define I_DIR_ORDERED	2
#define I_CAP_DROPPED	4

struct Inode {
  Client *client;

  // -- the actual inode --
  inodeno_t ino;
  snapid_t  snapid;
  ino_t faked_ino;

  uint32_t   rdev;    // if special file

  // affected by any inode change...
  utime_t    ctime;   // inode change time

  // perm (namespace permissions)
  uint32_t   mode;
  uid_t      uid;
  gid_t      gid;

  // nlink
  int32_t    nlink;

  // file (data access)
  ceph_dir_layout dir_layout;
  file_layout_t layout;
  uint64_t   size;        // on directory, # dentries
  uint32_t   truncate_seq;
  uint64_t   truncate_size;
  utime_t    mtime;   // file data modify time.
  utime_t    atime;   // file data access time.
  uint32_t   time_warp_seq;  // count of (potential) mtime/atime timewarps (i.e., utimes())

  uint64_t max_size;  // max size we can write to

  // dirfrag, recursive accountin
  frag_info_t dirstat;
  nest_info_t rstat;

  // special stuff
  version_t version;           // auth only
  version_t xattr_version;

  // inline data
  version_t  inline_version;
  bufferlist inline_data;

  bool is_root()    const { return ino == MDS_INO_ROOT; }
  bool is_symlink() const { return (mode & S_IFMT) == S_IFLNK; }
  bool is_dir()     const { return (mode & S_IFMT) == S_IFDIR; }
  bool is_file()    const { return (mode & S_IFMT) == S_IFREG; }

  bool has_dir_layout() const {
    return layout != file_layout_t();
  }

  __u32 hash_dentry_name(const string &dn) {
    int which = dir_layout.dl_dir_hash;
    if (!which)
      which = CEPH_STR_HASH_LINUX;
    return ceph_str_hash(which, dn.data(), dn.length());
  }

  unsigned flags;

  quota_info_t quota;

  bool is_complete_and_ordered() {
    static const unsigned wants = I_COMPLETE | I_DIR_ORDERED;
    return (flags & wants) == wants;
  }

  // about the dir (if this is one!)
  Dir       *dir;     // if i'm a dir.
  fragtree_t dirfragtree;
  set<int>  dir_contacts;
  uint64_t dir_release_count, dir_ordered_count;
  bool dir_hashed, dir_replicated;

  // per-mds caps
  map<mds_rank_t, Cap*> caps;            // mds -> Cap
  Cap *auth_cap;
  int64_t cap_dirtier_uid;
  int64_t cap_dirtier_gid;
  unsigned dirty_caps, flushing_caps;
  std::map<ceph_tid_t, int> flushing_cap_tids;
  int shared_gen, cache_gen;
  int snap_caps, snap_cap_refs;
  utime_t hold_caps_until;
  xlist<Inode*>::item cap_item, flushing_cap_item;

  SnapRealm *snaprealm;
  xlist<Inode*>::item snaprealm_item;
  InodeRef snapdir_parent;  // only if we are a snapdir inode
  map<snapid_t,CapSnap*> cap_snaps;   // pending flush to mds

  //int open_by_mode[CEPH_FILE_MODE_NUM];
  map<int,int> open_by_mode;
  map<int,int> cap_refs;

  ObjectCacher::ObjectSet oset;

  uint64_t     reported_size, wanted_max_size, requested_max_size;

  int       _ref;      // ref count. 1 for each dentry, fh that links to me.
  int       ll_ref;   // separate ref count for ll client
  set<Dentry*> dn_set;      // if i'm linked to a dentry.
  string    symlink;  // symlink content, if it's a symlink
  map<string,bufferptr> xattrs;
  map<frag_t,int> fragmap;  // known frag -> mds mappings

  list<Cond*>       waitfor_caps;
  list<Cond*>       waitfor_commit;

  Dentry *get_first_parent() {
    assert(!dn_set.empty());
    return *dn_set.begin();
  }

  void make_long_path(filepath& p);
  void make_nosnap_relative_path(filepath& p);

  void get();
  int _put(int n=1);

  int get_num_ref() {
    return _ref;
  }

  void ll_get() {
    ll_ref++;
  }
  void ll_put(int n=1) {
    assert(ll_ref >= n);
    ll_ref -= n;
  }

  // file locks
  ceph_lock_state_t *fcntl_locks;
  ceph_lock_state_t *flock_locks;

  xlist<MetaRequest*> unsafe_ops;

  Inode(Client *c, vinodeno_t vino, file_layout_t *newlayout)
    : client(c), ino(vino.ino), snapid(vino.snapid), faked_ino(0),
      rdev(0), mode(0), uid(0), gid(0), nlink(0),
      size(0), truncate_seq(1), truncate_size(-1),
      time_warp_seq(0), max_size(0), version(0), xattr_version(0),
<<<<<<< HEAD
      inline_version(0), flags(0), qtree(NULL),
      dir(0), dir_release_count(1), dir_ordered_count(1),
=======
      inline_version(0), flags(0),
>>>>>>> e86163d9
      dir_hashed(false), dir_replicated(false), auth_cap(NULL),
      cap_dirtier_uid(-1), cap_dirtier_gid(-1),
      dirty_caps(0), flushing_caps(0), shared_gen(0), cache_gen(0),
      snap_caps(0), snap_cap_refs(0),
      cap_item(this), flushing_cap_item(this),
      snaprealm(0), snaprealm_item(this),
      oset((void *)this, newlayout->pool_id, ino),
      reported_size(0), wanted_max_size(0), requested_max_size(0),
      _ref(0), ll_ref(0), dn_set(),
      fcntl_locks(NULL), flock_locks(NULL),
      async_err(0)
  {
    memset(&dir_layout, 0, sizeof(dir_layout));
    memset(&quota, 0, sizeof(quota));
  }
  ~Inode() { }

  vinodeno_t vino() const { return vinodeno_t(ino, snapid); }

  struct Compare {
    bool operator() (Inode* const & left, Inode* const & right) {
      if (left->ino.val < right->ino.val) {
	return (left->snapid.val < right->snapid.val);
      }
      return false;
    }
  };

  bool check_mode(uid_t uid, UserGroups& groups, unsigned want);

  // CAPS --------
  void get_open_ref(int mode);
  bool put_open_ref(int mode);

  void get_cap_ref(int cap);
  int put_cap_ref(int cap);
  bool is_any_caps();
  bool cap_is_valid(Cap* cap) const;
  int caps_issued(int *implemented = 0) const;
  void touch_cap(Cap *cap);
  void try_touch_cap(mds_rank_t mds);
  bool caps_issued_mask(unsigned mask);
  int caps_used();
  int caps_file_wanted();
  int caps_wanted();
  int caps_mds_wanted();
  int caps_dirty();

  bool have_valid_size();
  Dir *open_dir();

  // Record errors to be exposed in fclose/fflush
  int async_err;

  void dump(Formatter *f) const;
};

ostream& operator<<(ostream &out, const Inode &in);

#endif<|MERGE_RESOLUTION|>--- conflicted
+++ resolved
@@ -227,12 +227,8 @@
       rdev(0), mode(0), uid(0), gid(0), nlink(0),
       size(0), truncate_seq(1), truncate_size(-1),
       time_warp_seq(0), max_size(0), version(0), xattr_version(0),
-<<<<<<< HEAD
-      inline_version(0), flags(0), qtree(NULL),
+      inline_version(0), flags(0),
       dir(0), dir_release_count(1), dir_ordered_count(1),
-=======
-      inline_version(0), flags(0),
->>>>>>> e86163d9
       dir_hashed(false), dir_replicated(false), auth_cap(NULL),
       cap_dirtier_uid(-1), cap_dirtier_gid(-1),
       dirty_caps(0), flushing_caps(0), shared_gen(0), cache_gen(0),
