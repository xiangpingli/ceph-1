// -*- mode:C++; tab-width:8; c-basic-offset:2; indent-tabs-mode:t -*-
// vim: ts=8 sw=2 smarttab
#ifndef CEPH_LIBRBD_SNAPINFO_H
#define CEPH_LIBRBD_SNAPINFO_H

#include <inttypes.h>

#include "include/rados/librados.hpp"

#include "librbd/cls_rbd_client.h"
#include "librbd/parent_types.h"

namespace librbd {

  struct SnapInfo {
    librados::snap_t id;
    uint64_t size;
    uint64_t features;
<<<<<<< HEAD
    parent_info parent;
=======
    cls_client::parent_info parent;
    uint8_t protection_status;
>>>>>>> ce0bc11a
    SnapInfo(librados::snap_t _id, uint64_t _size, uint64_t _features,
	     cls_client::parent_info _parent, uint8_t _protection_status) :
      id(_id), size(_size), features(_features), parent(_parent),
      protection_status(_protection_status) {}
  };
}

#endif<|MERGE_RESOLUTION|>--- conflicted
+++ resolved
@@ -16,12 +16,8 @@
     librados::snap_t id;
     uint64_t size;
     uint64_t features;
-<<<<<<< HEAD
     parent_info parent;
-=======
-    cls_client::parent_info parent;
     uint8_t protection_status;
->>>>>>> ce0bc11a
     SnapInfo(librados::snap_t _id, uint64_t _size, uint64_t _features,
 	     cls_client::parent_info _parent, uint8_t _protection_status) :
       id(_id), size(_size), features(_features), parent(_parent),
