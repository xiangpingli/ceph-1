// -*- mode:C++; tab-width:8; c-basic-offset:2; indent-tabs-mode:t -*- 
// vim: ts=8 sw=2 smarttab
/*
 * Ceph - scalable distributed file system
 *
 * Copyright (C) 2004-2006 Sage Weil <sage@newdream.net>
 *
 * This is free software; you can redistribute it and/or
 * modify it under the terms of the GNU Lesser General Public
 * License version 2.1, as published by the Free Software 
 * Foundation.  See file COPYING.
 * 
 */

#ifndef __SIMPLEMESSENGER_H
#define __SIMPLEMESSENGER_H

#include "include/types.h"
#include "include/xlist.h"

#include <list>
#include <map>
using namespace std;
#include <ext/hash_map>
#include <ext/hash_set>
using namespace __gnu_cxx;

#include "common/Mutex.h"
#include "include/Spinlock.h"
#include "common/Cond.h"
#include "common/Thread.h"

#include "Messenger.h"
#include "Message.h"
#include "tcp.h"


/*
 * This class handles transmission and reception of messages. Generally
 * speaking, there are 2 major components:
 * 1) Pipe. Each network connection is handled through a pipe, which handles
 *    the input and output of each message.
 * 2) SimpleMessenger. It's the exterior class passed to the external 
 *    message handler and handles queuing and ordering of pipes. Each
 *    pipe maintains its own message ordering, but the SimpleMessenger
 *    decides what order pipes get to deliver messages in.
 *
 * This class should only be created on the heap, and it should be destroyed
 * via a call to destroy(). Making it on the stack or otherwise calling
 * the destructor will lead to badness.
 */

class SimpleMessenger : public Messenger {
public:
  struct Policy {
    bool lossy;
    bool server;

    Policy(bool l=false, bool s=false) :
      lossy(l), server(s) {}

    static Policy stateful_server() { return Policy(false, true); }
    static Policy stateless_server() { return Policy(true, true); }
    static Policy lossless_peer() { return Policy(false, false); }
    static Policy client() { return Policy(false, false); }
  };


public:
  void sigint();

private:
  class Pipe;

  // incoming
  class Accepter : public Thread {
  public:
    SimpleMessenger *messenger;
    bool done;
    int listen_sd;
    
    Accepter(SimpleMessenger *r) : messenger(r), done(false), listen_sd(-1) {}
    
    void *entry();
    void stop();
    int bind(int64_t force_nonce);
    int start();
  } accepter;

  void sigint(int r);

  // pipe
  class Pipe {
  public:
    SimpleMessenger *messenger;
    ostream& _pipe_prefix();

    enum {
      STATE_ACCEPTING,
      STATE_CONNECTING,
      STATE_OPEN,
      STATE_STANDBY,
      STATE_CLOSED,
      STATE_CLOSING,
      STATE_WAIT       // just wait for racing connection
    };

    int sd;
    int peer_type;
    entity_addr_t peer_addr;
    Policy policy;
    
    Mutex pipe_lock;
    int state;

  protected:
    friend class SimpleMessenger;
    Connection *connection_state;

    utime_t backoff;         // backoff time

    bool reader_running, reader_joining;
    bool writer_running;

    map<int, list<Message*> > out_q;  // priority queue for outbound msgs
    map<int, list<Message*> > in_q; // and inbound ones
    int in_qlen;
    map<int, xlist<Pipe *>::item* > queue_items; // _map_ protected by pipe_lock, *item protected by q.lock
    list<Message*> sent;
    Cond cond;
    bool keepalive;
    
    __u32 connect_seq, peer_global_seq;
    __u64 out_seq;
    __u64 in_seq, in_seq_acked;
    
    int get_required_bits(); /* get bits this Messenger requires
			      * the peer to support */
    int get_supported_bits(); /* get bits this Messenger expects
			       * the peer to support */
    int accept();   // server handshake
    int connect();  // client handshake
    void reader();
    void writer();
    void unlock_maybe_reap();

    Message *read_message();
    int write_message(Message *m);
    int do_sendmsg(int sd, struct msghdr *msg, int len, bool more=false);
    int write_ack(__u64 s);
    int write_keepalive();

    void fault(bool silent=false, bool reader=false);
    void fail();

    void was_session_reset();

    // threads
    class Reader : public Thread {
      Pipe *pipe;
    public:
      Reader(Pipe *p) : pipe(p) {}
      void *entry() { pipe->reader(); return 0; }
    } reader_thread;
    friend class Reader;

    class Writer : public Thread {
      Pipe *pipe;
    public:
      Writer(Pipe *p) : pipe(p) {}
      void *entry() { pipe->writer(); return 0; }
    } writer_thread;
    friend class Writer;
    
  public:
    Pipe(SimpleMessenger *r, int st) : 
      messenger(r),
      sd(-1), peer_type(-1),
      pipe_lock("SimpleMessenger::Pipe::pipe_lock"),
      state(st), 
      connection_state(new Connection),
      reader_running(false), reader_joining(false), writer_running(false),
      in_qlen(0), keepalive(false),
      connect_seq(0), peer_global_seq(0),
      out_seq(0), in_seq(0), in_seq_acked(0),
      reader_thread(this), writer_thread(this) {
      connection_state->pipe = this;
    }
    ~Pipe() {
      for (map<int, xlist<Pipe *>::item* >::iterator i = queue_items.begin();
	   i != queue_items.end();
	   ++i) {
	if (i->second->is_on_list())
	  i->second->remove_myself();
	delete i->second;
      }
      assert(out_q.empty());
      assert(sent.empty());
      connection_state->pipe = NULL;
      connection_state->put();
    }


    void start_reader() {
      assert(pipe_lock.is_locked());
      assert(!reader_running);
      reader_running = true;
      reader_thread.create();
    }
    void start_writer() {
      assert(pipe_lock.is_locked());
      assert(!writer_running);
      writer_running = true;
      writer_thread.create();
    }
    void join_reader() {
      if (!reader_running)
	return;
      assert(!reader_joining);
      reader_joining = true;
      cond.Signal();
      pipe_lock.Unlock();
      reader_thread.join();
      pipe_lock.Lock();
      assert(reader_joining);
      reader_joining = false;
    }

    // public constructors
    static const Pipe& Server(int s);
    static const Pipe& Client(const entity_addr_t& pi);

    //callers make sure it's not already enqueued or you'll just
    //push it to the back of the line!
    //Also, call with pipe_lock held or bad things happen
    void enqueue_me(int priority) {
      if (!queue_items.count(priority))
	queue_items[priority] = new xlist<Pipe *>::item(this);
      pipe_lock.Unlock();
      messenger->dispatch_queue.lock.Lock();
      if (messenger->dispatch_queue.queued_pipes.empty())
	messenger->dispatch_queue.cond.Signal();
      messenger->dispatch_queue.queued_pipes[priority].push_back(queue_items[priority]);
      messenger->dispatch_queue.lock.Unlock();
      pipe_lock.Lock();
    }

    //we have two queue_received's to allow local signal delivery
    // via Message * (that doesn't actually point to a Message)
    //Don't call while holding pipe_lock!
    void queue_received(Message *m, int priority) {
      list<Message *>& queue = in_q[priority];

      pipe_lock.Lock();
      bool was_empty = queue.empty();
      queue.push_back(m);
      if (was_empty) //this pipe isn't on the endpoint queue
	enqueue_me(priority);

      //increment queue length counters
      in_qlen++;
      messenger->dispatch_queue.qlen_lock.lock();
      ++messenger->dispatch_queue.qlen;
      messenger->dispatch_queue.qlen_lock.unlock();

      pipe_lock.Unlock();
    }
    
    void queue_received(Message *m) {
      m->set_recv_stamp(g_clock.now());
<<<<<<< HEAD
      assert(m->nref.read() == 0);
=======
      assert(m->nref.test() == 1); //this is just to make sure that a changeset
      //is working properly; if you start using the refcounting more and have multiple
      //people hanging on to a message, ditch the assert!

>>>>>>> e3ef1484
      queue_received(m, m->get_priority());
    }

    __u32 get_out_seq() { return out_seq; }

    bool is_queued() { return !out_q.empty() || keepalive; }

    entity_addr_t& get_peer_addr() { return peer_addr; }

    void set_peer_addr(const entity_addr_t& a) {
      if (&peer_addr != &a)  // shut up valgrind
	peer_addr = a;
      connection_state->set_peer_addr(a);
    }
    void set_peer_type(int t) {
      peer_type = t;
      connection_state->set_peer_type(t);
    }

    void register_pipe();
    void unregister_pipe();
    void join() {
      if (writer_thread.is_started())
	writer_thread.join();
      if (reader_thread.is_started())
	reader_thread.join();
    }
    void stop();

    void send(Message *m) {
      pipe_lock.Lock();
      _send(m);
      pipe_lock.Unlock();
    }    
    void _send(Message *m) {
      out_q[m->get_priority()].push_back(m);
      cond.Signal();
    }
    void send_keepalive() {
      pipe_lock.Lock();
      _send_keepalive();
      pipe_lock.Unlock();
    }    
    void _send_keepalive() {
      keepalive = true;
      cond.Signal();
    }
    Message *_get_next_outgoing() {
      Message *m = 0;
      while (!m && !out_q.empty()) {
	map<int, list<Message*> >::reverse_iterator p = out_q.rbegin();
	if (!p->second.empty()) {
	  m = p->second.front();
	  p->second.pop_front();
	}
	if (p->second.empty())
	  out_q.erase(p->first);
      }
      return m;
    }

    void requeue_sent();
    void discard_queue();

    void force_close() {
      if (sd >= 0) ::close(sd);
    }
  };


  struct DispatchQueue {
    Mutex lock;
    Cond cond;
    bool stop;

    map<int, xlist<Pipe *> > queued_pipes;
    map<int, xlist<Pipe *>::iterator> queued_pipe_iters;
    int qlen;
    Spinlock qlen_lock;
    
    enum { D_CONNECT, D_BAD_REMOTE_RESET, D_BAD_RESET };
    list<Connection*> connect_q;
    list<Connection*> remote_reset_q;
    list<Connection*> reset_q;

    Pipe *local_pipe;
    void local_delivery(Message *m, int priority) {
      if ((unsigned long)m > 10)
	m->set_connection(local_pipe->connection_state->get());
      local_pipe->queue_received(m, priority);
    }

    int get_queue_len() {
      qlen_lock.lock();
      int l = qlen;
      qlen_lock.unlock();
      return l;
    }
    
    void local_delivery(Message *m) {
      if ((unsigned long)m > 10)
	m->set_connection(local_pipe->connection_state->get());
      local_pipe->queue_received(m);
    }

    void queue_connect(Connection *con) {
      lock.Lock();
      connect_q.push_back(con);
      lock.Unlock();
      local_delivery((Message*)D_CONNECT, CEPH_MSG_PRIO_HIGHEST);
    }
    void queue_remote_reset(Connection *con) {
      lock.Lock();
      remote_reset_q.push_back(con);
      lock.Unlock();
      local_delivery((Message*)D_BAD_REMOTE_RESET, CEPH_MSG_PRIO_HIGHEST);
    }
    void queue_reset(Connection *con) {
      lock.Lock();
      reset_q.push_back(con);
      lock.Unlock();
      local_delivery((Message*)D_BAD_RESET, CEPH_MSG_PRIO_HIGHEST);
    }
    
    DispatchQueue() :
      lock("SimpleMessenger::DispatchQeueu::lock"), 
      stop(false),
      qlen(0),
      qlen_lock("SimpleMessenger::DispatchQueue::qlen_lock"),
      local_pipe(NULL)
    {}
    ~DispatchQueue() {
      for (map< int, xlist<Pipe *> >::iterator i = queued_pipes.begin();
	   i != queued_pipes.end();
	   ++i) {
	i->second.clear();
      }
    }
  } dispatch_queue;

  // SimpleMessenger stuff
 public:
  Mutex lock;
  Cond  wait_cond;  // for wait()
  bool started;
  bool did_bind;

  // where i listen
  bool need_addr;
  entity_addr_t ms_addr;
  
  // local
  bool destination_stopped;
  
  // remote
  hash_map<entity_addr_t, Pipe*> rank_pipe;
 
  int my_type;
  Policy default_policy;
  map<int, Policy> policy_map; // entity_name_t::type -> Policy

  set<Pipe*>      pipes;
  list<Pipe*>     pipe_reap_queue;
  
  Mutex global_seq_lock;
  __u32 global_seq;
      
  Pipe *connect_rank(const entity_addr_t& addr, int type);

  const entity_addr_t &get_ms_addr() { return ms_addr; }

  void mark_down(const entity_addr_t& addr);

  void reaper();

  Policy get_policy(int t) {
    if (policy_map.count(t))
      return policy_map[t];
    else
      return default_policy;
  }

  /***** Messenger-required functions  **********/
  void destroy() {
    if (dispatch_thread.is_started())
      dispatch_thread.join();
    Messenger::destroy();
  }

  entity_addr_t get_myaddr();

  int get_dispatch_queue_len() {
    return dispatch_queue.get_queue_len();
  }

  void ready();
  int shutdown();
  void suicide();
  void prepare_dest(const entity_inst_t& inst);
  int send_message(Message *m, const entity_inst_t& dest);
  int send_message(Message *m, Connection *con);
  int lazy_send_message(Message *m, const entity_inst_t& dest);
  int lazy_send_message(Message *m, Connection *con) {
    return send_message(m, con);
  }

  /***********************/

private:
  class DispatchThread : public Thread {
    SimpleMessenger *messenger;
  public:
    DispatchThread(SimpleMessenger *_messenger) : messenger(_messenger) {}
    void *entry() {
      messenger->get();
      messenger->dispatch_entry();
      messenger->put();
      return 0;
    }
  } dispatch_thread;

  void dispatch_entry();

  SimpleMessenger *messenger; //hack to make dout macro work, will fix

public:
  SimpleMessenger() :
    Messenger(entity_name_t()),
    accepter(this),
    lock("SimpleMessenger::lock"), started(false), did_bind(false), need_addr(true),
    destination_stopped(true), my_type(-1),
    global_seq_lock("SimpleMessenger::global_seq_lock"), global_seq(0),
    dispatch_thread(this), messenger(this) {
    // for local dmsg delivery
    dispatch_queue.local_pipe = new Pipe(this, Pipe::STATE_OPEN);
  }
  ~SimpleMessenger() {
    delete dispatch_queue.local_pipe;
  }

  //void set_listen_addr(tcpaddr_t& a);

  int bind(int64_t force_nonce = -1);
  int start(bool nodaemon = false);
  void wait();

  __u32 get_global_seq(__u32 old=0) {
    Mutex::Locker l(global_seq_lock);
    if (old > global_seq)
      global_seq = old;
    return ++global_seq;
  }

  AuthAuthorizer *get_authorizer(int peer_type, bool force_new);
  bool verify_authorizer(Connection *con, int peer_type, int protocol, bufferlist& auth, bufferlist& auth_reply,
			 bool& isvalid);

  bool register_entity(entity_name_t addr);

  void submit_message(Message *m, const entity_addr_t& addr, int dest_type, bool lazy);
  void submit_message(Message *m, Pipe *pipe);
		      
  int send_keepalive(const entity_inst_t& addr);

  void learned_addr(entity_addr_t peer_addr_for_me);
  void init_local_pipe();

  void set_default_policy(Policy p) {
    default_policy = p;
  }
  void set_policy(int type, Policy p) {
    policy_map[type] = p;
  }
} ;

#endif<|MERGE_RESOLUTION|>--- conflicted
+++ resolved
@@ -268,14 +268,12 @@
     
     void queue_received(Message *m) {
       m->set_recv_stamp(g_clock.now());
-<<<<<<< HEAD
-      assert(m->nref.read() == 0);
-=======
-      assert(m->nref.test() == 1); //this is just to make sure that a changeset
-      //is working properly; if you start using the refcounting more and have multiple
-      //people hanging on to a message, ditch the assert!
-
->>>>>>> e3ef1484
+
+      // this is just to make sure that a changeset is working
+      // properly; if you start using the refcounting more and have
+      // multiple people hanging on to a message, ditch the assert!
+      assert(m->nref.read() == 1); 
+
       queue_received(m, m->get_priority());
     }
 
