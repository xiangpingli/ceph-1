// -*- mode:C++; tab-width:8; c-basic-offset:2; indent-tabs-mode:t -*- 
/*
 * Ceph - scalable distributed file system
 *
 * Copyright (C) 2004-2006 Sage Weil <sage@newdream.net>
 *
 * This is free software; you can redistribute it and/or
 * modify it under the terms of the GNU Lesser General Public
 * License version 2.1, as published by the Free Software 
 * Foundation.  See file COPYING.
 * 
 */

#ifndef CEPH_REPLICATEDPG_H
#define CEPH_REPLICATEDPG_H


#include "PG.h"

#include "messages/MOSDOp.h"
#include "messages/MOSDOpReply.h"
class MOSDSubOp;
class MOSDSubOpReply;

class ReplicatedPG : public PG {
public:  

  /*
    object access states:

    - idle
      - no in-progress or waiting writes.
      - read: ok
      - write: ok.  move to 'delayed' or 'rmw'
      - rmw: ok.  move to 'rmw'
	  
    - delayed
      - delayed write in progress.  delay write application on primary.
      - when done, move to 'idle'
      - read: ok
      - write: ok
      - rmw: no.  move to 'delayed-flushing'

    - rmw
      - rmw cycles in flight.  applied immediately at primary.
      - when done, move to 'idle'
      - read: same client ok.  otherwise, move to 'rmw-flushing'
      - write: same client ok.  otherwise, start write, but also move to 'rmw-flushing'
      - rmw: same client ok.  otherwise, move to 'rmw-flushing'
      
    - delayed-flushing
      - waiting for delayed writes to flush, then move to 'rmw'
      - read, write, rmw: wait

    - rmw-flushing
      - waiting for rmw to flush, then move to 'idle'
      - read, write, rmw: wait
    
   */

  struct SnapSetContext {
    object_t oid;
    int ref;
    bool registered; 
    SnapSet snapset;

    SnapSetContext(const object_t& o) : oid(o), ref(0), registered(false) { }
  };

  struct ObjectState {
    object_info_t oi;
    bool exists;
    SnapSetContext *ssc;  // may be null

    ObjectState(const sobject_t& s, const object_locator_t& ol) :
      oi(s, ol), exists(false), ssc(NULL) {}
  };


  struct AccessMode {
    typedef enum {
      IDLE,
      DELAYED,
      RMW,
      DELAYED_FLUSHING,
      RMW_FLUSHING
    } state_t;
    static const char *get_state_name(int s) {
      switch (s) {
      case IDLE: return "idle";
      case DELAYED: return "delayed";
      case RMW: return "rmw";
      case DELAYED_FLUSHING: return "delayed-flushing";
      case RMW_FLUSHING: return "rmw-flushing";
      default: return "???";
      }
    }
    state_t state;
    int num_wr;
    list<Message*> waiting;
    list<Cond*> waiting_cond;
    bool wake;

    AccessMode() : state(IDLE),
		   num_wr(0), wake(false) {}

    void check_mode() {
      if (num_wr == 0)
	state = IDLE;
    }

    bool want_delayed() {
      check_mode();
      switch (state) {
      case IDLE:
	state = DELAYED;
      case DELAYED:
	return true;
      case RMW:
	state = RMW_FLUSHING;
	return true;
      case DELAYED_FLUSHING:
      case RMW_FLUSHING:
	return false;
      default:
	assert(0);
      }
    }
    bool want_rmw() {
      check_mode();
      switch (state) {
      case IDLE:
	state = RMW;
	return true;
      case DELAYED:
	state = DELAYED_FLUSHING;
	return false;
      case RMW:
	state = RMW_FLUSHING;
	return false;
      case DELAYED_FLUSHING:
      case RMW_FLUSHING:
	return false;
      default:
	assert(0);
      }
    }

    bool try_read(entity_inst_t& c) {
      check_mode();
      switch (state) {
      case IDLE:
      case DELAYED:
      case RMW:
	return true;
      case DELAYED_FLUSHING:
      case RMW_FLUSHING:
	return false;
      default:
	assert(0);
      }
    }
    bool try_write(entity_inst_t& c) {
      check_mode();
      switch (state) {
      case IDLE:
	state = RMW;  /* default to RMW; it's a better all around policy */
      case DELAYED:
      case RMW:
	return true;
      case DELAYED_FLUSHING:
      case RMW_FLUSHING:
	return false;
      default:
	assert(0);
      }
    }
    bool try_rmw(entity_inst_t& c) {
      check_mode();
      switch (state) {
      case IDLE:
	state = RMW;
	return true;
      case DELAYED:
	state = DELAYED_FLUSHING;
	return false;
      case RMW:
	return true;
      case DELAYED_FLUSHING:
      case RMW_FLUSHING:
	return false;
      default:
	assert(0);
      }
    }

    bool is_delayed_mode() {
      return state == DELAYED || state == DELAYED_FLUSHING;
    }
    bool is_rmw_mode() {
      return state == RMW || state == RMW_FLUSHING;
    }

    void write_start() {
      num_wr++;
      assert(state == DELAYED || state == RMW);
    }
    void write_applied() {
      assert(num_wr > 0);
      --num_wr;
      if (num_wr == 0) {
	state = IDLE;
	wake = true;
      }
    }
    void write_commit() {
    }
  };


  /*
   * keep tabs on object modifications that are in flight.
   * we need to know the projected existence, size, snapset,
   * etc., because we don't send writes down to disk until after
   * replicas ack.
   */
  struct ObjectContext {
    int ref;
    bool registered; 
    ObjectState obs;

    Mutex lock;
    Cond cond;
    int unstable_writes, readers, writers_waiting, readers_waiting;

    ObjectContext(const sobject_t& s, const object_locator_t& ol) :
      ref(0), registered(false), obs(s, ol),
      lock("ReplicatedPG::ObjectContext::lock"),
      unstable_writes(0), readers(0), writers_waiting(0), readers_waiting(0) {}

    void get() { ++ref; }

    // do simple synchronous mutual exclusion, for now.  now waitqueues or anything fancy.
    void ondisk_write_lock() {
      lock.Lock();
      writers_waiting++;
      while (readers_waiting || readers)
	cond.Wait(lock);
      writers_waiting--;
      unstable_writes++;
      lock.Unlock();
    }
    void ondisk_write_unlock() {
      lock.Lock();
      assert(unstable_writes > 0);
      unstable_writes--;
      if (!unstable_writes && readers_waiting)
	cond.Signal();
      lock.Unlock();
    }
    void ondisk_read_lock() {
      lock.Lock();
      readers_waiting++;
      while (unstable_writes)
	cond.Wait(lock);
      readers_waiting--;
      readers++;
      lock.Unlock();
    }
    void ondisk_read_unlock() {
      lock.Lock();
      assert(readers > 0);
      readers--;
      if (!readers && writers_waiting)
	cond.Signal();
      lock.Unlock();
    }
  };


  /*
   * Capture all object state associated with an in-progress read or write.
   */
  struct OpContext {
    Message *op;
    osd_reqid_t reqid;
    vector<OSDOp>& ops;
    bufferlist outdata;

    ObjectState *obs;

    uint64_t bytes_written;

    utime_t mtime;
    SnapContext snapc;           // writer snap context
    eversion_t at_version;       // pg's current version pointer

    ObjectStore::Transaction op_t, local_t;
    vector<PG::Log::Entry> log;

    ObjectContext *clone_obc;    // if we created a clone
    ObjectContext *snapset_obc;  // if we created/deleted a snapdir

    int data_off;        // FIXME: we may want to kill this msgr hint off at some point!

    MOSDOpReply *reply;

    ReplicatedPG *pg;

    OpContext(Message *_op, osd_reqid_t _reqid, vector<OSDOp>& _ops,
	      ObjectState *_obs, ReplicatedPG *_pg) :
      op(_op), reqid(_reqid), ops(_ops), obs(_obs),
      bytes_written(0),
      clone_obc(0), snapset_obc(0), data_off(0), reply(NULL), pg(_pg) {}
    ~OpContext() {
      assert(!clone_obc);
      if (reply)
	reply->put();
    }
  };

  /*
   * State on the PG primary associated with the replicated mutation
   */
  class RepGather {
  public:
    xlist<RepGather*>::item queue_item;
    int nref;

    eversion_t v;

    OpContext *ctx;
    ObjectContext *obc;

    tid_t rep_tid;
    bool noop;

    bool applying, applied, aborted;

    set<int>  waitfor_ack;
    //set<int>  waitfor_nvram;
    set<int>  waitfor_disk;
    bool sent_ack;
    //bool sent_nvram;
    bool sent_disk;
    
    utime_t   start;
    
    eversion_t          pg_local_last_complete;

    list<ObjectStore::Transaction*> tls;
    
    RepGather(OpContext *c, ObjectContext *pi, bool noop_, tid_t rt, 
	      eversion_t lc) :
      queue_item(this),
      nref(1),
      ctx(c), obc(pi),
      rep_tid(rt), 
      noop(noop_),
      applying(false), applied(false), aborted(false),
      sent_ack(false),
      //sent_nvram(false),
      sent_disk(false),
      pg_local_last_complete(lc) { }

    void get() {
      nref++;
    }
    void put() {
      assert(nref > 0);
      if (--nref == 0) {
	assert(!obc);
	if (ctx->op)
	  ctx->op->put();
	delete ctx;
	delete this;
	//generic_dout(0) << "deleting " << this << dendl;
      }
    }
  };



protected:

  AccessMode mode;

  // replica ops
  // [primary|tail]
  xlist<RepGather*> repop_queue;
  map<tid_t, RepGather*> repop_map;

  void apply_repop(RepGather *repop);
  void op_applied(RepGather *repop);
  void op_commit(RepGather *repop);
  void eval_repop(RepGather*);
  void issue_repop(RepGather *repop, utime_t now,
		   eversion_t old_last_update, bool old_exists, uint64_t old_size, eversion_t old_version);
  RepGather *new_repop(OpContext *ctx, ObjectContext *obc, bool noop, tid_t rep_tid);
  void remove_repop(RepGather *repop);
  void repop_ack(RepGather *repop,
                 int result, int ack_type,
                 int fromosd, eversion_t pg_complete_thru=eversion_t(0,0));

  friend class C_OSD_OpCommit;
  friend class C_OSD_OpApplied;

  // projected object info
  map<sobject_t, ObjectContext*> object_contexts;
  map<object_t, SnapSetContext*> snapset_contexts;

  ObjectContext *lookup_object_context(const sobject_t& soid) {
    if (object_contexts.count(soid)) {
      ObjectContext *obc = object_contexts[soid];
      obc->ref++;
      return obc;
    }
    return NULL;
  }
  ObjectContext *get_object_context(const sobject_t& soid, const object_locator_t& oloc,
				    bool can_create=true);
  void register_object_context(ObjectContext *obc) {
    if (!obc->registered) {
      obc->registered = true;
      object_contexts[obc->obs.oi.soid] = obc;
    }
    if (obc->obs.ssc)
      register_snapset_context(obc->obs.ssc);
  }
  void put_object_context(ObjectContext *obc);
<<<<<<< HEAD
  int find_object_context(const object_t& oid, snapid_t snapid, ObjectContext **pobc,
			  bool can_create, snapid_t *psnapid=NULL);
=======
  int find_object_context(const object_t& oid, const object_locator_t& oloc, 
			  snapid_t snapid, ObjectContext **pobc, bool can_create);
>>>>>>> b434bb1a

  SnapSetContext *get_snapset_context(const object_t& oid, bool can_create);
  void register_snapset_context(SnapSetContext *ssc) {
    if (!ssc->registered) {
      ssc->registered = true;
      snapset_contexts[ssc->oid] = ssc;
    }
  }
  void put_snapset_context(SnapSetContext *ssc);

  bool is_write_in_progress() {
    return !object_contexts.empty();
  }

  // load balancing
  set<sobject_t> balancing_reads;
  set<sobject_t> unbalancing_reads;
  hash_map<sobject_t, list<Message*> > waiting_for_unbalanced_reads;  // i.e. primary-lock

  
  // pull
  struct pull_info_t {
    eversion_t version;
    int from;
    bool need_size;
    interval_set<uint64_t> data_subset, data_subset_pulling;
  };
  map<sobject_t, pull_info_t> pulling;

  // push
  struct push_info_t {
    uint64_t size;
    eversion_t version;
    interval_set<uint64_t> data_subset, data_subset_pushing;
    map<sobject_t, interval_set<uint64_t> > clone_subsets;
  };
  map<sobject_t, map<int, push_info_t> > pushing;

  int recover_object_replicas(const sobject_t& soid);
  void calc_head_subsets(SnapSet& snapset, const sobject_t& head,
			 Missing& missing,
			 interval_set<uint64_t>& data_subset,
			 map<sobject_t, interval_set<uint64_t> >& clone_subsets);
  void calc_clone_subsets(SnapSet& snapset, const sobject_t& poid, Missing& missing,
			  interval_set<uint64_t>& data_subset,
			  map<sobject_t, interval_set<uint64_t> >& clone_subsets);
  void push_to_replica(ObjectContext *obc, const sobject_t& oid, int dest);
  void push_start(const sobject_t& oid, int dest);
  void push_start(const sobject_t& soid, int peer,
		  uint64_t size, eversion_t version,
		  interval_set<uint64_t> &data_subset,
		  map<sobject_t, interval_set<uint64_t> >& clone_subsets);
  void send_push_op(const sobject_t& oid, int dest,
		    uint64_t size, bool first, bool complete,
		    interval_set<uint64_t>& data_subset, 
		    map<sobject_t, interval_set<uint64_t> >& clone_subsets);

  bool pull(const sobject_t& oid);
  void send_pull_op(const sobject_t& soid, eversion_t v, bool first, const interval_set<uint64_t>& data_subset, int fromosd);


  // low level ops

  void _make_clone(ObjectStore::Transaction& t,
		   const sobject_t& head, const sobject_t& coid,
		   object_info_t *poi);
  void make_writeable(OpContext *ctx);
  void log_op_stats(OpContext *ctx);
  void add_interval_usage(interval_set<uint64_t>& s, pg_stat_t& st);  

  int prepare_transaction(OpContext *ctx);
  void log_op(vector<Log::Entry>& log, eversion_t trim_to, ObjectStore::Transaction& t);
  
  // pg on-disk content
  void remove_object_with_snap_hardlinks(ObjectStore::Transaction& t, const sobject_t& soid);
  void clean_up_local(ObjectStore::Transaction& t);

  void _clear_recovery_state();

  void queue_for_recovery();
  int start_recovery_ops(int max);
  int recover_primary(int max);
  int recover_replicas(int max);

  struct RepModify {
    ReplicatedPG *pg;
    MOSDSubOp *op;
    OpContext *ctx;
    bool applied, committed;
    int ackerosd;
    eversion_t last_complete;

    uint64_t bytes_written;

    ObjectStore::Transaction opt, localt;
    list<ObjectStore::Transaction*> tls;
    
    RepModify() : pg(NULL), op(NULL), ctx(NULL), applied(false), committed(false), ackerosd(-1),
		  bytes_written(0) {}
  };

  struct C_OSD_RepModifyApply : public Context {
    RepModify *rm;
    C_OSD_RepModifyApply(RepModify *r) : rm(r) { }
    void finish(int r) {
      rm->pg->sub_op_modify_applied(rm);
    }
  };
  struct C_OSD_RepModifyCommit : public Context {
    RepModify *rm;
    C_OSD_RepModifyCommit(RepModify *r) : rm(r) { }
    void finish(int r) {
      rm->pg->sub_op_modify_commit(rm);
    }
  };
  struct C_OSD_OndiskWriteUnlock : public Context {
    ObjectContext *obc, *obc2;
    C_OSD_OndiskWriteUnlock(ObjectContext *o, ObjectContext *o2=0) : obc(o), obc2(o2) {}
    void finish(int r) {
      obc->ondisk_write_unlock();
      if (obc2)
	obc2->ondisk_write_unlock();
    }
  };
  struct C_OSD_WrotePushedObject : public Context {
    ReplicatedPG *pg;
    ObjectStore::Transaction *t;
    ObjectContext *obc;
    C_OSD_WrotePushedObject(ReplicatedPG *p, ObjectStore::Transaction *tt, ObjectContext *o) :
      pg(p), t(tt), obc(o) {}
    void finish(int r) {
      pg->_wrote_pushed_object(t, obc);
    }
  };

  void sub_op_modify(MOSDSubOp *op);
  void sub_op_modify_applied(RepModify *rm);
  void sub_op_modify_commit(RepModify *rm);

  void sub_op_modify_reply(MOSDSubOpReply *reply);
  void _wrote_pushed_object(ObjectStore::Transaction *t, ObjectContext *obc);
  void sub_op_push(MOSDSubOp *op);
  void sub_op_push_reply(MOSDSubOpReply *reply);
  void sub_op_pull(MOSDSubOp *op);

  void _committed(epoch_t same_since, eversion_t lc);
  friend class C_OSD_Commit;
  


  // -- scrub --
  int _scrub(ScrubMap& map, int& errors, int& fixed);

  void apply_and_flush_repops(bool requeue);

  void calc_trim_to();
  int do_xattr_cmp_u64(int op, __u64 v1, bufferlist& xattr);
  int do_xattr_cmp_str(int op, string& v1s, bufferlist& xattr);

public:
  ReplicatedPG(OSD *o, PGPool *_pool, pg_t p, const sobject_t& oid, const sobject_t& ioid) : 
    PG(o, _pool, p, oid, ioid)
  { }
  ~ReplicatedPG() {}

  void do_op(MOSDOp *op);
  void do_pg_op(MOSDOp *op);
  void do_sub_op(MOSDSubOp *op);
  void do_sub_op_reply(MOSDSubOpReply *op);
  bool snap_trimmer();
  int do_osd_ops(OpContext *ctx, vector<OSDOp>& ops,
		 bufferlist& odata);
private:
  void _delete_head(OpContext *ctx);
  void _rollback_to(OpContext *ctx, ceph_osd_op& op);
public:
  bool same_for_read_since(epoch_t e);
  bool same_for_modify_since(epoch_t e);
  bool same_for_rep_modify_since(epoch_t e);

  bool is_missing_object(const sobject_t& oid);
  void wait_for_missing_object(const sobject_t& oid, Message *op);

  bool is_degraded_object(const sobject_t& oid);
  void wait_for_degraded_object(const sobject_t& oid, Message *op);

  void on_osd_failure(int o);
  void on_acker_change();
  void on_role_change();
  void on_change();
  void on_shutdown();
};


inline ostream& operator<<(ostream& out, ReplicatedPG::ObjectState& obs)
{
  out << obs.oi.soid;
  if (!obs.exists)
    out << "(dne)";
  return out;
}

inline ostream& operator<<(ostream& out, ReplicatedPG::ObjectContext& obc)
{
  return out << "obc(" << obc.obs << ")";
}

inline ostream& operator<<(ostream& out, ReplicatedPG::RepGather& repop)
{
  out << "repgather(" << &repop
      << (repop.applying ? " applying" : "")
      << (repop.applied ? " applied" : "")
      << " " << repop.v
      << " rep_tid=" << repop.rep_tid 
      << " wfack=" << repop.waitfor_ack
    //<< " wfnvram=" << repop.waitfor_nvram
      << " wfdisk=" << repop.waitfor_disk;
  if (repop.ctx->op)
    out << " op=" << *(repop.ctx->op);
  out << ")";
  return out;
}

inline ostream& operator<<(ostream& out, ReplicatedPG::AccessMode& mode)
{
  out << mode.get_state_name(mode.state) << "(wr=" << mode.num_wr;
  if (mode.wake)
    out << " WAKE";
  out << ")";
  return out;
}

#endif<|MERGE_RESOLUTION|>--- conflicted
+++ resolved
@@ -428,13 +428,9 @@
       register_snapset_context(obc->obs.ssc);
   }
   void put_object_context(ObjectContext *obc);
-<<<<<<< HEAD
-  int find_object_context(const object_t& oid, snapid_t snapid, ObjectContext **pobc,
+  int find_object_context(const object_t& oid, const object_locator_t& oloc,
+			  snapid_t snapid, ObjectContext **pobc,
 			  bool can_create, snapid_t *psnapid=NULL);
-=======
-  int find_object_context(const object_t& oid, const object_locator_t& oloc, 
-			  snapid_t snapid, ObjectContext **pobc, bool can_create);
->>>>>>> b434bb1a
 
   SnapSetContext *get_snapset_context(const object_t& oid, bool can_create);
   void register_snapset_context(SnapSetContext *ssc) {
