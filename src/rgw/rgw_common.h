--- conflicted
+++ resolved
@@ -75,12 +75,9 @@
 #define RGW_ATTR_SHADOW_OBJ    	RGW_ATTR_PREFIX "shadow_name"
 #define RGW_ATTR_MANIFEST    	RGW_ATTR_PREFIX "manifest"
 #define RGW_ATTR_USER_MANIFEST  RGW_ATTR_PREFIX "user_manifest"
-<<<<<<< HEAD
 #define RGW_ATTR_PG_VER 	RGW_ATTR_PREFIX "pg_ver"
 #define RGW_ATTR_SOURCE_ZONE    RGW_ATTR_PREFIX "source_zone"
-=======
 #define RGW_ATTR_AMZ_WEBSITE_REDIRECT_LOCATION	RGW_ATTR_PREFIX RGW_AMZ_WEBSITE_REDIRECT_LOCATION
->>>>>>> 7731ae92
 #define RGW_ATTR_SLO_MANIFEST   RGW_ATTR_PREFIX "slo_manifest"
 /* Information whether an object is SLO or not must be exposed to
  * user through custom HTTP header named X-Static-Large-Object. */
@@ -283,12 +280,7 @@
   bool has_resp_modifier;
   bool admin_subresource_added;
  public:
-<<<<<<< HEAD
   RGWHTTPArgs() : has_resp_modifier(false), admin_subresource_added(false) {}
-=======
-  RGWHTTPArgs() : has_resp_modifier(false) {}
-
->>>>>>> 7731ae92
   /** Set the arguments; as received */
   void set(string s) {
     has_resp_modifier = false;
@@ -632,27 +624,16 @@
                     */
 
   rgw_bucket() { }
-<<<<<<< HEAD
-  rgw_bucket(const cls_user_bucket& b) {
-    name = b.name;
-    data_pool = b.data_pool;
-    data_extra_pool = b.data_extra_pool;
-    index_pool = b.index_pool;
-    marker = b.marker;
-    bucket_id = b.bucket_id;
-  }
-  rgw_bucket(const string& s) : name(s) {
-    data_pool = index_pool = s;
-    marker = "";
-  }
-=======
   // cppcheck-suppress noExplicitConstructor
   rgw_bucket(const cls_user_bucket& b) : name(b.name), data_pool(b.data_pool),
 					 data_extra_pool(b.data_extra_pool),
 					 index_pool(b.index_pool), marker(b.marker),
 					 bucket_id(b.bucket_id) {}
   // cppcheck-suppress noExplicitConstructor
->>>>>>> 7731ae92
+  rgw_bucket(const string& s) : name(s) {
+    data_pool = index_pool = s;
+    marker = "";
+  }
   rgw_bucket(const char *n) : name(n) {
     data_pool = index_pool = n;
     marker = "";
