--- conflicted
+++ resolved
@@ -58,10 +58,7 @@
   prepend_bucket_marker(bucket, obj.get_object(), oid);
   const string& loc = obj.get_loc();
   if (!loc.empty()) {
-<<<<<<< HEAD
-=======
-    prepend_bucket_marker(bucket, obj.get_loc(), locator); // XXX get_loc twice
->>>>>>> 46493d4e
+    prepend_bucket_marker(bucket, loc, locator);
   } else {
     locator.clear();
   }
@@ -1654,11 +1651,7 @@
   int open_gc_pool_ctx();
   int open_objexp_pool_ctx();
 
-<<<<<<< HEAD
   int open_pool_ctx(const string& pool, librados::IoCtx&  io_ctx);
-=======
-  int open_bucket_pool_ctx(const string& pool, librados::IoCtx&  io_ctx);
->>>>>>> 46493d4e
   int open_bucket_index_ctx(rgw_bucket& bucket, librados::IoCtx&  index_ctx);
   int open_bucket_data_ctx(rgw_bucket& bucket, librados::IoCtx&  io_ctx);
   int open_bucket_data_extra_ctx(rgw_bucket& bucket, librados::IoCtx&  io_ctx);
@@ -1954,21 +1947,12 @@
    * returns 0 on success, -ERR# otherwise.
    */
   virtual int init_bucket_index(rgw_bucket& bucket, int num_shards);
-<<<<<<< HEAD
-  int select_bucket_placement(RGWUserInfo& user_info, const string& zonegroup_id, const std::string& rule,
-                              const std::string& bucket_name, rgw_bucket& bucket, string *pselected_rule);
-  int select_legacy_bucket_placement(const string& bucket_name, rgw_bucket& bucket);
-  int select_new_bucket_location(RGWUserInfo& user_info, const string& zonegroup_id, const string& rule,
-                                 const std::string& bucket_name, rgw_bucket& bucket, string *pselected_rule);
-  int set_bucket_location_by_rule(const string& location_rule, const std::string& bucket_name, rgw_bucket& bucket);
-=======
-  int select_bucket_placement(RGWUserInfo& user_info, const string& region_name, const string& rule,
+  int select_bucket_placement(RGWUserInfo& user_info, const string& zonegroup_id, const string& rule,
                               const string& tenant_name, const string& bucket_name, rgw_bucket& bucket, string *pselected_rule);
   int select_legacy_bucket_placement(const string& tenant_name, const string& bucket_name, rgw_bucket& bucket);
-  int select_new_bucket_location(RGWUserInfo& user_info, const string& region_name, const string& rule,
+  int select_new_bucket_location(RGWUserInfo& user_info, const string& zonegroup_id, const string& rule,
                                  const string& tenant_name, const string& bucket_name, rgw_bucket& bucket, string *pselected_rule);
   int set_bucket_location_by_rule(const string& location_rule, const string& tenant_name, const string& bucket_name, rgw_bucket& bucket);
->>>>>>> 46493d4e
   virtual int create_bucket(RGWUserInfo& owner, rgw_bucket& bucket,
                             const string& zonegroup_id,
                             const string& placement_rule,
@@ -2622,15 +2606,9 @@
   int decode_policy(bufferlist& bl, ACLOwner *owner);
   int get_bucket_stats(rgw_bucket& bucket, int shard_id, string *bucket_ver, string *master_ver,
       map<RGWObjCategory, RGWStorageStats>& stats, string *max_marker);
-<<<<<<< HEAD
   int get_bucket_stats_async(rgw_bucket& bucket, int shard_id, RGWGetBucketStats_CB *cb);
   int get_user_stats(const string& user, RGWStorageStats& stats);
   int get_user_stats_async(const string& user, RGWGetUserStats_CB *cb);
-=======
-  int get_bucket_stats_async(rgw_bucket& bucket, RGWGetBucketStats_CB *cb);
-  int get_user_stats(const rgw_user& user, RGWStorageStats& stats);
-  int get_user_stats_async(const rgw_user& user, RGWGetUserStats_CB *cb);
->>>>>>> 46493d4e
   void get_bucket_instance_obj(rgw_bucket& bucket, rgw_obj& obj);
   void get_bucket_instance_entry(rgw_bucket& bucket, string& entry);
   void get_bucket_meta_oid(rgw_bucket& bucket, string& oid);
