--- conflicted
+++ resolved
@@ -2,10 +2,7 @@
 // vim: ts=8 sw=2 smarttab
 
 #include <boost/optional.hpp>
-<<<<<<< HEAD
-=======
 #include <boost/utility/in_place_factory.hpp>
->>>>>>> e1f96e2d
 
 #include "include/assert.h"
 
